"""
Data Extraction Module

This module handles extracting data from different sources:
- Airport data from CSV file
- Live flight data from OpenSky Network API
"""

import pandas as pd
import requests
import time
import os

def extract_airports():
    """
    Extract airport data from CSV file
    
    Returns:
        pandas.DataFrame: Airport data with columns like name, city, country, coordinates
    """
    print("📄 Reading airport data from CSV...")
    
    try:
        # TODO: Read the airports.csv file using pandas
        # The file is located at: data/airports.csv
<<<<<<< HEAD
        # Hint: Use pd.read_csv()
        airports = pd.read_csv("data/airports.csv")
=======
>>>>>>> ddb48ca8
        
        # For now, return an empty DataFrame
        
        # TODO: Print how many airports were loaded
        # Example: print(f"Loaded {len(df)} airports")
        print(f"{len(airports)} aréoports chargés")
        
        print("⚠️  Airport extraction not yet implemented")
        return airports
        
    except Exception as e:
        print(f"❌ Error reading airport data: {e}")
        return pd.DataFrame()

def extract_flights():
    """
    Extract current flight data from OpenSky Network API
    
    Returns:
        pandas.DataFrame: Flight data with current aircraft positions
    """
    print("🌐 Fetching live flight data from API...")
    
    # API endpoint for OpenSky Network
    url = "https://opensky-network.org/api/states/all"
    
    # Parameters to limit to a smaller area (Europe) to reduce data size
    params = {
        'lamin': 45,  # South boundary (latitude)
        'lomin': 5,   # West boundary (longitude) 
        'lamax': 50,  # North boundary (latitude)
        'lomax': 15   # East boundary (longitude)
    }
    
    try:
        print("Making API request... (this may take a few seconds)")
        
        # TODO: Make the API request using requests.get()
<<<<<<< HEAD
        # Hint: response = requests.get(url, params=params, timeout=10)
        request = requests.get(url,params = params, timeout = 10)

        
        # TODO: Check if the response is successful
        # Hint: Check response.status_code == 200
        if request.status_code == 200 :
            print("Request successful!")
            data = request.json()
            states = data['states'] if data['states'] else []
        else :
            print(f"Request failed with status code: {request.status_code}")
        
        flights = pd.DataFrame(states)
        print(f"{len(flights)} vols chargés")
=======
        
        # TODO: Check if the response is successful
>>>>>>> ddb48ca8
        
        # TODO: Get the JSON data from the response
        
        # TODO: Extract the 'states' data from the JSON
        # The API returns: {"time": 123456789, "states": [[aircraft_data], [aircraft_data], ...]}
        
        # TODO: Convert to DataFrame
        
        # TODO: Print how many flights were found
        # Example: print(f"Found {len(df)} active flights")
        
        # For now, return empty DataFrame
        print("⚠️  Flight extraction not yet implemented")
        return flights
        
    except requests.exceptions.RequestException as e:
        print(f"❌ Network error fetching flight data: {e}")
        return pd.DataFrame()
    except Exception as e:
        print(f"❌ Error processing flight data: {e}")
        return pd.DataFrame()

def test_api_connection():
    """
    Test function to check if the OpenSky API is accessible
    Students can use this to debug connection issues
    """
    print("🔍 Testing API connection...")
    
    try:
        response = requests.get(
            "https://opensky-network.org/api/states/all",
            params={'lamin': 45, 'lomin': 5, 'lamax': 46, 'lomax': 6},
            timeout=5
        )
        
        if response.status_code == 200:
            data = response.json()
            flight_count = len(data['states']) if data['states'] else 0
            print(f"✅ API connection successful! Found {flight_count} flights in test area")
            return True
        else:
            print(f"⚠️ API returned status code: {response.status_code}")
            return False
            
    except Exception as e:
        print(f"❌ API connection failed: {e}")
        return False

if __name__ == "__main__":
    """Test the extraction functions"""
    print("Testing extraction functions...\n")
    
    # Test airport extraction
    airports = extract_airports()
    print(f"Airport extraction returned DataFrame with shape: {airports.shape}")
    
    # Test API connection first
    if test_api_connection():
        # Test flight extraction
        flights = extract_flights()
        print(f"Flight extraction returned DataFrame with shape: {flights.shape}")
    else:
        print("Skipping flight extraction due to API issues")<|MERGE_RESOLUTION|>--- conflicted
+++ resolved
@@ -23,11 +23,8 @@
     try:
         # TODO: Read the airports.csv file using pandas
         # The file is located at: data/airports.csv
-<<<<<<< HEAD
         # Hint: Use pd.read_csv()
         airports = pd.read_csv("data/airports.csv")
-=======
->>>>>>> ddb48ca8
         
         # For now, return an empty DataFrame
         
@@ -66,7 +63,6 @@
         print("Making API request... (this may take a few seconds)")
         
         # TODO: Make the API request using requests.get()
-<<<<<<< HEAD
         # Hint: response = requests.get(url, params=params, timeout=10)
         request = requests.get(url,params = params, timeout = 10)
 
@@ -82,10 +78,6 @@
         
         flights = pd.DataFrame(states)
         print(f"{len(flights)} vols chargés")
-=======
-        
-        # TODO: Check if the response is successful
->>>>>>> ddb48ca8
         
         # TODO: Get the JSON data from the response
         
